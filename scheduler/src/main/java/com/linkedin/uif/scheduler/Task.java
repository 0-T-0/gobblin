package com.linkedin.uif.scheduler;

import java.io.IOException;
import java.io.Serializable;

import org.apache.commons.logging.Log;
import org.apache.commons.logging.LogFactory;

import com.linkedin.uif.configuration.ConfigurationKeys;
import com.linkedin.uif.configuration.MetaStoreClient;
import com.linkedin.uif.configuration.MetaStoreClientBuilder;
import com.linkedin.uif.configuration.MetaStoreClientBuilderFactory;
import com.linkedin.uif.configuration.WorkUnitState;
import com.linkedin.uif.converter.Converter;
import com.linkedin.uif.publisher.TaskPublisher;
import com.linkedin.uif.publisher.TaskPublisherBuilder;
import com.linkedin.uif.publisher.TaskPublisherBuilderFactory;
import com.linkedin.uif.qualitychecker.PolicyCheckResults;
import com.linkedin.uif.qualitychecker.PolicyChecker;
import com.linkedin.uif.qualitychecker.PolicyCheckerBuilder;
import com.linkedin.uif.qualitychecker.PolicyCheckerBuilderFactory;
import com.linkedin.uif.source.extractor.Extractor;
import com.linkedin.uif.writer.DataWriter;
import com.linkedin.uif.writer.DataWriterBuilder;
import com.linkedin.uif.writer.DataWriterBuilderFactory;
import com.linkedin.uif.writer.Destination;

/**
 * A physical unit of execution for a UIF work unit.
 *
 * <p>
 *     Each task will be executed by a single thread within a thread pool
 *     managed by the {@link TaskExecutor} and it consists of the following
 *     steps:
 *
 * <ul>
 *     <li>Extracting data records from the data source.</li>
 *     <li>Writing extracted data records to the specified sink.</li>
 *     <li>
 *         Performing quality checking when all extracted data records
 *         have been written.
 *     </li>
 *     <li>Cleaning up when the task is completed or failed.</li>
 * </ul>
 * </p>
 *
 * @author ynli
 */
public class Task implements Runnable, Serializable {

    private static final Log LOG = LogFactory.getLog(Task.class);

    private final String jobId;
    private final String taskId;
    private final TaskContext taskContext;
    private final TaskStateTracker taskStateTracker;
    private final TaskState taskState;

    // Number of retries
    private int retryCount = 0;

    /**
     * Instantitate a new {@link Task}.
     *
     * @param context Task context containing all necessary information
     *                to construct and run a {@link Task}
     * @throws IOException if there is anything wrong constructing the task.
     */
    @SuppressWarnings("unchecked")
    public Task(TaskContext context, TaskStateTracker taskStateTracker) {
        this.taskContext = context;
        // Task manager is used to register failed tasks
        this.taskStateTracker = taskStateTracker;
        this.taskState = context.getTaskState();
        this.jobId = this.taskState.getJobId();
        this.taskId = this.taskState.getTaskId();
    }

    @Override
    @SuppressWarnings("unchecked")
    public void run() {
        Extractor extractor = null;
        DataWriter writer = null;
        MetaStoreClient collector = null;

        long startTime = System.currentTimeMillis();
        this.taskState.setStartTime(startTime);

        try {
            // Build the extractor for pulling source schema and data records
            extractor = this.taskContext.getSource().getExtractor(this.taskState);
            // If conversion is needed on the source schema and data records
            // before they are passed to the writer
            boolean doConversion = !this.taskContext.getConverters().isEmpty();
            // Original source schema
            Object sourceSchema = extractor.getSchema();
            Converter converter = null;
            // (Possibly converted) source schema ready for the writer
            Object schemaForWriter = sourceSchema;
            if (doConversion) {
                converter = new MultiConverter(this.taskContext.getConverters());
                // Convert the source schema to a schema ready for the writer
                schemaForWriter = converter.convertSchema(
                        sourceSchema, this.taskState);
            }
            // Build the writer for writing the output of the extractor
            writer = buildWriter(this.taskContext, schemaForWriter);

            this.taskState.setWorkingState(WorkUnitState.WorkingState.WORKING);
            this.taskStateTracker.registerNewTask(this);

            // Extract and write data records
            Object record;
            // Read one source record at a time
            while ((record = extractor.readRecord()) != null) {
                // Apply the converters first if applicable
                if (doConversion) {
                    record = converter.convertRecord(
                            sourceSchema, record, this.taskState);
                }
                // Finally write the record
                writer.write(record);
            }
            
            // Do overall quality checking and publish task data
            this.taskState.setProp(ConfigurationKeys.QUALITY_CHECKER_PREFIX +
                        ConfigurationKeys.EXTRACTOR_ROWS_READ,
                    extractor.getExpectedRecordCount());
            this.taskState.setProp(ConfigurationKeys.QUALITY_CHECKER_PREFIX +
                        ConfigurationKeys.WRITER_ROWS_WRITTEN,
                    writer.recordsWritten());
            
            collector = buildMetaStoreClient(this.taskState);
            PolicyChecker policyChecker = buildPolicyChecker(this.taskState, collector);
            PolicyCheckResults results = policyChecker.executePolicies();
            TaskPublisher publisher = buildTaskPublisher(
                    this.taskState, results, collector);

<<<<<<< HEAD
//            TaskPublisher publisher = buildTaskPublisher(this.taskState, results, collector);
            
            // TODO Need a way to capture status of Publisher properly
//            switch ( publisher.publish() ) {
//            case SUCCESS:
                this.taskState.setWorkingState(WorkUnitState.WorkingState.COMMITTED);
//                break;
//            default:=
//                this.taskState.setWorkingState(WorkUnitState.WorkingState.FAILED);
//                break;
//            }
            
=======
            // TODO: need a way to capture status of publisher properly
            switch ( publisher.publish() ) {
                case SUCCESS:
                    this.taskState.setWorkingState(WorkUnitState.WorkingState.COMMITTED);
                    break;
                default:
                    this.taskState.setWorkingState(WorkUnitState.WorkingState.FAILED);
                    break;
            }
>>>>>>> e2501a16
        } catch (Exception e) {
            LOG.error(String.format("Task %s failed", this.taskId), e);
            this.taskState.setWorkingState(WorkUnitState.WorkingState.FAILED);
        } finally {
            // Cleanup when the task completes or fails
            if (extractor != null) {
                try {
                    extractor.close();
                } catch (Exception ioe) {
                    // Ignored
                }
            }

            if (writer != null) {
                try {
                    writer.cleanup();
                    writer.close();
                } catch (IOException ioe) {
                    // Ignored
                }
            }

            if (collector != null) {
                try {
                    collector.close();
                } catch (Exception e) {
                    // Ignored
                }
            }

            long endTime = System.currentTimeMillis();
            this.taskState.setEndTime(endTime);
            this.taskState.setTaskDuration(endTime - startTime);
            this.taskStateTracker.onTaskCompletion(this);
        }
    }

<<<<<<< HEAD
    /**
     * Builds a {@link MetaStoreClient} to communicate with an external MetaStore
     * @return a {@link MetaStoreClient}
     */
    private MetaStoreClient buildMetaStoreClient(TaskState taskState) throws Exception {
        MetaStoreClientBuilder builder = new MetaStoreClientBuilderFactory().newMetaStoreClientBuilder(taskState.getWorkunit());
        return builder.build();
    }
    
    /**
     * Builds a {@link PolicyChecker} to execute all the Policies
     * @return a {@link PolicyChecker}
     */
    private PolicyChecker buildPolicyChecker(TaskState taskState, MetaStoreClient collector) throws Exception {
        PolicyCheckerBuilder builder = new PolicyCheckerBuilderFactory().newPolicyCheckerBuilder(taskState.getWorkunit(), collector);
        return builder.build();
    }
    
    /**
     * Builds a {@link TaskPublisher} to publish this Task's data
     * @return a {@link TaskPublisher}
     */
    private TaskPublisher buildTaskPublisher(TaskState taskState, PolicyCheckResults results, MetaStoreClient collector) throws Exception {
        TaskPublisherBuilder builder = new TaskPublisherBuilderFactory().newTaskPublisherBuilder(taskState, results, collector);
        return builder.build();
    }
    
=======
>>>>>>> e2501a16
    /** Get the ID of the job this {@link Task} belongs to.
     *
     * @return ID of the job this {@link Task} belongs to.
     */
    public String getJobId() {
        return this.jobId;
    }

    /**
     * Get the ID of this task.
     *
     * @return ID of this task
     */
    public String getTaskId() {
        return this.taskId;
    }

    /**
     * Get the {@link TaskContext} associated with this task.
     *
     * @return {@link TaskContext} associated with this task
     */
    public TaskContext getTaskContext() {
        return this.taskContext;
    }

    /**
     * Get the state of this task.
     *
     * @return state of this task
     */
    public TaskState getTaskState() {
        return this.taskState;
    }

    /**
     * Increment the retry count of this task.
     */
    public void incrementRetryCount() {
        this.retryCount++;
    }

    /**
     * Get the number of times this task has been retried.
     *
     * @return number of times this task has been retried
     */
    public int getRetryCount() {
        return this.retryCount;
    }

    @Override
    public String toString() {
        return this.taskId;
    }

    /**
     * Build a {@link DataWriter} for writing fetched data records.
     *
     * @return newly built {@link DataWriter}
     */
    @SuppressWarnings("unchecked")
    private DataWriter buildWriter(TaskContext context, Object schema)
            throws IOException {

        // First create the right writer builder using the factory
        DataWriterBuilder builder = new DataWriterBuilderFactory()
                .newDataWriterBuilder(context.getWriterOutputFormat());
        // Then build the right writer using the builder
        return builder
                .writeTo(Destination.of(
                        context.getDestinationType(),
                        context.getDestinationProperties()))
                .writeInFormat(context.getWriterOutputFormat())
                .withWriterId(context.getTaskState().getTaskId())
                .useSchemaConverter(context.getSchemaConverter())
                .useDataConverter(context.getDataConverter(schema))
                .withSourceSchema(schema, context.getSchemaType())
                .build();
    }


    /**
     * Build a {@link MetaStoreClient} to communicate with an external metastore.
     *
     * @return a {@link MetaStoreClient}
     */
    private MetaStoreClient buildMetaStoreClient(TaskState taskState) throws Exception {
        MetaStoreClientBuilder builder = new MetaStoreClientBuilderFactory()
                .newMetaStoreClientBuilder(taskState);
        return builder.build();
    }

    /**
     * Build a {@link PolicyChecker} to execute all defined
     * {@link com.linkedin.uif.qualitychecker.Policy}.
     *
     * @return a {@link PolicyChecker}
     */
    private PolicyChecker buildPolicyChecker(TaskState taskState, MetaStoreClient collector)
            throws Exception {

        PolicyCheckerBuilder builder = new PolicyCheckerBuilderFactory()
                .newPolicyCheckerBuilder(taskState, collector);
        return builder.build();
    }

    /**
     * Build a {@link TaskPublisher} to publish this {@link Task}'s data.
     *
     * @return a {@link TaskPublisher}
     */
    private TaskPublisher buildTaskPublisher(TaskState taskState, PolicyCheckResults results,
            MetaStoreClient collector) throws Exception {

        TaskPublisherBuilder builder = new TaskPublisherBuilderFactory()
                .newTaskPublisherBuilder(taskState, results, collector);
        return builder.build();
    }

}<|MERGE_RESOLUTION|>--- conflicted
+++ resolved
@@ -1,4 +1,4 @@
-package com.linkedin.uif.scheduler;
+    package com.linkedin.uif.scheduler;
 
 import java.io.IOException;
 import java.io.Serializable;
@@ -81,7 +81,7 @@
     public void run() {
         Extractor extractor = null;
         DataWriter writer = null;
-        MetaStoreClient collector = null;
+        MetaStoreClient metaStoreClient = null;
 
         long startTime = System.currentTimeMillis();
         this.taskState.setStartTime(startTime);
@@ -103,6 +103,7 @@
                 schemaForWriter = converter.convertSchema(
                         sourceSchema, this.taskState);
             }
+
             // Build the writer for writing the output of the extractor
             writer = buildWriter(this.taskContext, schemaForWriter);
 
@@ -121,7 +122,7 @@
                 // Finally write the record
                 writer.write(record);
             }
-            
+
             // Do overall quality checking and publish task data
             this.taskState.setProp(ConfigurationKeys.QUALITY_CHECKER_PREFIX +
                         ConfigurationKeys.EXTRACTOR_ROWS_READ,
@@ -130,36 +131,22 @@
                         ConfigurationKeys.WRITER_ROWS_WRITTEN,
                     writer.recordsWritten());
             
-            collector = buildMetaStoreClient(this.taskState);
-            PolicyChecker policyChecker = buildPolicyChecker(this.taskState, collector);
+            metaStoreClient = buildMetaStoreClient(this.taskState);
+            PolicyChecker policyChecker = buildPolicyChecker(this.taskState, metaStoreClient);
             PolicyCheckResults results = policyChecker.executePolicies();
             TaskPublisher publisher = buildTaskPublisher(
-                    this.taskState, results, collector);
-
-<<<<<<< HEAD
-//            TaskPublisher publisher = buildTaskPublisher(this.taskState, results, collector);
-            
+                    this.taskState, results);
+
             // TODO Need a way to capture status of Publisher properly
-//            switch ( publisher.publish() ) {
-//            case SUCCESS:
+            switch ( publisher.publish() ) {
+            case SUCCESS:
+                writer.commit();
                 this.taskState.setWorkingState(WorkUnitState.WorkingState.COMMITTED);
-//                break;
-//            default:=
-//                this.taskState.setWorkingState(WorkUnitState.WorkingState.FAILED);
-//                break;
-//            }
-            
-=======
-            // TODO: need a way to capture status of publisher properly
-            switch ( publisher.publish() ) {
-                case SUCCESS:
-                    this.taskState.setWorkingState(WorkUnitState.WorkingState.COMMITTED);
-                    break;
-                default:
-                    this.taskState.setWorkingState(WorkUnitState.WorkingState.FAILED);
-                    break;
-            }
->>>>>>> e2501a16
+                break;
+            default:
+                this.taskState.setWorkingState(WorkUnitState.WorkingState.FAILED);
+                break;
+            }
         } catch (Exception e) {
             LOG.error(String.format("Task %s failed", this.taskId), e);
             this.taskState.setWorkingState(WorkUnitState.WorkingState.FAILED);
@@ -182,9 +169,9 @@
                 }
             }
 
-            if (collector != null) {
+            if (metaStoreClient != null) {
                 try {
-                    collector.close();
+                    metaStoreClient.close();
                 } catch (Exception e) {
                     // Ignored
                 }
@@ -196,37 +183,7 @@
             this.taskStateTracker.onTaskCompletion(this);
         }
     }
-
-<<<<<<< HEAD
-    /**
-     * Builds a {@link MetaStoreClient} to communicate with an external MetaStore
-     * @return a {@link MetaStoreClient}
-     */
-    private MetaStoreClient buildMetaStoreClient(TaskState taskState) throws Exception {
-        MetaStoreClientBuilder builder = new MetaStoreClientBuilderFactory().newMetaStoreClientBuilder(taskState.getWorkunit());
-        return builder.build();
-    }
     
-    /**
-     * Builds a {@link PolicyChecker} to execute all the Policies
-     * @return a {@link PolicyChecker}
-     */
-    private PolicyChecker buildPolicyChecker(TaskState taskState, MetaStoreClient collector) throws Exception {
-        PolicyCheckerBuilder builder = new PolicyCheckerBuilderFactory().newPolicyCheckerBuilder(taskState.getWorkunit(), collector);
-        return builder.build();
-    }
-    
-    /**
-     * Builds a {@link TaskPublisher} to publish this Task's data
-     * @return a {@link TaskPublisher}
-     */
-    private TaskPublisher buildTaskPublisher(TaskState taskState, PolicyCheckResults results, MetaStoreClient collector) throws Exception {
-        TaskPublisherBuilder builder = new TaskPublisherBuilderFactory().newTaskPublisherBuilder(taskState, results, collector);
-        return builder.build();
-    }
-    
-=======
->>>>>>> e2501a16
     /** Get the ID of the job this {@link Task} belongs to.
      *
      * @return ID of the job this {@link Task} belongs to.
@@ -308,7 +265,6 @@
                 .build();
     }
 
-
     /**
      * Build a {@link MetaStoreClient} to communicate with an external metastore.
      *
@@ -339,12 +295,10 @@
      *
      * @return a {@link TaskPublisher}
      */
-    private TaskPublisher buildTaskPublisher(TaskState taskState, PolicyCheckResults results,
-            MetaStoreClient collector) throws Exception {
+    private TaskPublisher buildTaskPublisher(TaskState taskState, PolicyCheckResults results) throws Exception {
 
         TaskPublisherBuilder builder = new TaskPublisherBuilderFactory()
-                .newTaskPublisherBuilder(taskState, results, collector);
+                .newTaskPublisherBuilder(taskState, results);
         return builder.build();
     }
-
 }