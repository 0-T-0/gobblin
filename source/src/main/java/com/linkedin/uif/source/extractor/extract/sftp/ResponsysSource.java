--- conflicted
+++ resolved
@@ -136,12 +136,6 @@
         return workUnits;
     }
 
-    @Override
-    public void shutdown(SourceState state)
-    {
-        sftp.disconnect();
-    }
-
     /**
      * Connects to the source and does on ls on the directory where the data is located,
      * looking for files with the pattern *SOURCE_ENTITY*
@@ -175,14 +169,13 @@
         }
         return null;
     }
-<<<<<<< HEAD
-    
+ 
     @Override
     public void shutdown(SourceState state)
     {
         log.info("Shutting down the sftp connection");
         sftp.disconnect();
-=======
+    }
 
     /**
      * Initialize the logger.
@@ -195,6 +188,5 @@
         sb.append(Strings.nullToEmpty(state.getProp(ConfigurationKeys.SOURCE_ENTITY)));
         sb.append("]");
         MDC.put("sourceInfo", sb.toString());
->>>>>>> 7d9bff54
     }
 }