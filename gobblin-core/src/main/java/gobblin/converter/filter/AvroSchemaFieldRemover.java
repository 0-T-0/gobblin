/*
 * Copyright (C) 2014-2016 LinkedIn Corp. All rights reserved.
 *
 * Licensed under the Apache License, Version 2.0 (the "License"); you may not use
 * this file except in compliance with the License. You may obtain a copy of the
 * License at  http://www.apache.org/licenses/LICENSE-2.0
 *
 * Unless required by applicable law or agreed to in writing, software distributed
 * under the License is distributed on an "AS IS" BASIS, WITHOUT WARRANTIES OR
 * CONDITIONS OF ANY KIND, either express or implied.
 */

package gobblin.converter.filter;

import gobblin.converter.SchemaConversionException;

import java.util.List;
import java.util.Map;

import org.apache.avro.Schema;
import org.apache.avro.Schema.Field;
import org.apache.commons.lang3.mutable.MutableInt;

import com.google.common.base.Preconditions;
import com.google.common.base.Splitter;
import com.google.common.collect.Lists;
import com.google.common.collect.Maps;


/**
 * A class that removes specific fields from a (possibly recursive) Avro schema.
 *
 * @author ziliu
 */
public class AvroSchemaFieldRemover {

  private static final Splitter SPLITTER_ON_COMMA = Splitter.on(',').trimResults().omitEmptyStrings();
  private static final Splitter SPLITTER_ON_DOT = Splitter.on('.').trimResults().omitEmptyStrings();

  private static final AvroSchemaFieldRemover DO_NOTHING_INSTANCE = new AvroSchemaFieldRemover();

  private final Map<String, AvroSchemaFieldRemover> children = Maps.newHashMap();
  private List<String> fieldsToRemove;

  /**
   * @param fieldNames Field names to be removed from the Avro schema. Contains comma-separated fully-qualified
   * field names, e.g., "header.memberId,mobileHeader.osVersion".
   */
  public AvroSchemaFieldRemover(String fieldNames) {
    this.fieldsToRemove = SPLITTER_ON_COMMA.splitToList(fieldNames);
    this.addChildren(fieldsToRemove);
  }

  private AvroSchemaFieldRemover() {
    this("");
  }

  private void addChildren(List<String> fields) {
    for (String fieldName : fields) {
      List<String> fieldNameComponents = SPLITTER_ON_DOT.splitToList(fieldName);
      if (!fieldNameComponents.isEmpty()) {
        this.addChildren(fieldNameComponents, 0);
      }
    }
  }

  private void addChildren(List<String> fieldNameComponents, int level) {
    Preconditions.checkArgument(fieldNameComponents.size() > level);

    if (!this.children.containsKey(fieldNameComponents.get(level))) {
      this.children.put(fieldNameComponents.get(level), new AvroSchemaFieldRemover());
    }
    if (level < fieldNameComponents.size() - 1) {
      this.children.get(fieldNameComponents.get(level)).addChildren(fieldNameComponents, level + 1);
    }
  }

  /**
   * @param schema The Avro schema where the specified fields should be removed from.
   * @return A new Avro schema with the specified fields removed.
   */
  public Schema removeFields(Schema schema) {
    return removeFields(schema, Maps.<String, Schema> newHashMap(), new MutableInt());
  }

  /**
   * @param schema The Avro schema where the specified fields should be removed from.
   * @return A new Avro schema with the specified fields removed.
   * @throws SchemaConversionException When specified fields do not exist in the Schema.
   */
  public Schema removeFieldsStrictly(Schema schema) throws SchemaConversionException {
    MutableInt count = new MutableInt();
    Schema removed = removeFields(schema, Maps.<String, Schema> newHashMap(), count);
    if (fieldsToRemove.size() != count.getValue()) {
      throw new SchemaConversionException("Failed to delete fields from schema. Fields to remove: " + fieldsToRemove +
                                          "Removed " + count.getValue() + " fields from Schema " + schema);
    }
    return removed;
  }

  private Schema removeFields(Schema schema, Map<String, Schema> schemaMap, MutableInt count) {

    switch (schema.getType()) {
      case RECORD:
        if (schemaMap.containsKey(schema.getFullName())) {
          return schemaMap.get(schema.getFullName());
<<<<<<< HEAD
        } else {
          return this.removeFieldsFromRecords(schema, schemaMap, count);
=======
>>>>>>> 911ab2eb
        }
        return this.removeFieldsFromRecords(schema, schemaMap);
      case UNION:
        return this.removeFieldsFromUnion(schema, schemaMap, count);
      case ARRAY:
        return this.removeFieldsFromArray(schema, schemaMap, count);
      case MAP:
        return this.removeFieldsFromMap(schema, schemaMap, count);
      default:
        return schema;
    }
  }

  private Schema removeFieldsFromRecords(Schema schema, Map<String, Schema> schemaMap, MutableInt count) {

    Schema newRecord = Schema.createRecord(schema.getName(), schema.getDoc(), schema.getNamespace(), schema.isError());

    // Put an incomplete schema into schemaMap to avoid re-processing a recursive field.
    // The fields in the incomplete schema will be populated once the current schema is completely processed.
    schemaMap.put(schema.getFullName(), newRecord);

    List<Field> newFields = Lists.newArrayList();
    for (Field field : schema.getFields()) {
      if (!this.shouldRemove(field)) {
        Field newField;
        if (this.children.containsKey(field.name())) {
          newField = new Field(field.name(), this.children.get(field.name()).removeFields(field.schema(), schemaMap, count),
              field.doc(), field.defaultValue());
        } else {
          newField = new Field(field.name(), DO_NOTHING_INSTANCE.removeFields(field.schema(), schemaMap, count), field.doc(),
              field.defaultValue());
        }
        newFields.add(newField);
      } else {
        count.increment();
      }
    }

    newRecord.setFields(newFields);
    return newRecord;
  }

  private boolean shouldRemove(Field field) {

    // A field should be removed if it is the last component in a specified field name,
    // e.g., "memberId" in "header.memberId".
    return this.children.containsKey(field.name()) && this.children.get(field.name()).children.isEmpty();
  }

  private Schema removeFieldsFromUnion(Schema schema, Map<String, Schema> schemaMap, MutableInt count) {
    List<Schema> newUnion = Lists.newArrayList();
    for (Schema unionType : schema.getTypes()) {
      newUnion.add(this.removeFields(unionType, schemaMap, count));
    }
    return Schema.createUnion(newUnion);
  }

  private Schema removeFieldsFromArray(Schema schema, Map<String, Schema> schemaMap, MutableInt count) {
    return Schema.createArray(this.removeFields(schema.getElementType(), schemaMap, count));
  }

  private Schema removeFieldsFromMap(Schema schema, Map<String, Schema> schemaMap, MutableInt count) {
    return Schema.createMap(this.removeFields(schema.getValueType(), schemaMap, count));
  }
}<|MERGE_RESOLUTION|>--- conflicted
+++ resolved
@@ -12,14 +12,11 @@
 
 package gobblin.converter.filter;
 
-import gobblin.converter.SchemaConversionException;
-
 import java.util.List;
 import java.util.Map;
 
 import org.apache.avro.Schema;
 import org.apache.avro.Schema.Field;
-import org.apache.commons.lang3.mutable.MutableInt;
 
 import com.google.common.base.Preconditions;
 import com.google.common.base.Splitter;
@@ -40,23 +37,21 @@
   private static final AvroSchemaFieldRemover DO_NOTHING_INSTANCE = new AvroSchemaFieldRemover();
 
   private final Map<String, AvroSchemaFieldRemover> children = Maps.newHashMap();
-  private List<String> fieldsToRemove;
 
   /**
    * @param fieldNames Field names to be removed from the Avro schema. Contains comma-separated fully-qualified
    * field names, e.g., "header.memberId,mobileHeader.osVersion".
    */
   public AvroSchemaFieldRemover(String fieldNames) {
-    this.fieldsToRemove = SPLITTER_ON_COMMA.splitToList(fieldNames);
-    this.addChildren(fieldsToRemove);
+    this.addChildren(fieldNames);
   }
 
   private AvroSchemaFieldRemover() {
     this("");
   }
 
-  private void addChildren(List<String> fields) {
-    for (String fieldName : fields) {
+  private void addChildren(String fieldNames) {
+    for (String fieldName : SPLITTER_ON_COMMA.splitToList(fieldNames)) {
       List<String> fieldNameComponents = SPLITTER_ON_DOT.splitToList(fieldName);
       if (!fieldNameComponents.isEmpty()) {
         this.addChildren(fieldNameComponents, 0);
@@ -80,49 +75,29 @@
    * @return A new Avro schema with the specified fields removed.
    */
   public Schema removeFields(Schema schema) {
-    return removeFields(schema, Maps.<String, Schema> newHashMap(), new MutableInt());
+    return removeFields(schema, Maps.<String, Schema> newHashMap());
   }
 
-  /**
-   * @param schema The Avro schema where the specified fields should be removed from.
-   * @return A new Avro schema with the specified fields removed.
-   * @throws SchemaConversionException When specified fields do not exist in the Schema.
-   */
-  public Schema removeFieldsStrictly(Schema schema) throws SchemaConversionException {
-    MutableInt count = new MutableInt();
-    Schema removed = removeFields(schema, Maps.<String, Schema> newHashMap(), count);
-    if (fieldsToRemove.size() != count.getValue()) {
-      throw new SchemaConversionException("Failed to delete fields from schema. Fields to remove: " + fieldsToRemove +
-                                          "Removed " + count.getValue() + " fields from Schema " + schema);
-    }
-    return removed;
-  }
-
-  private Schema removeFields(Schema schema, Map<String, Schema> schemaMap, MutableInt count) {
+  private Schema removeFields(Schema schema, Map<String, Schema> schemaMap) {
 
     switch (schema.getType()) {
       case RECORD:
         if (schemaMap.containsKey(schema.getFullName())) {
           return schemaMap.get(schema.getFullName());
-<<<<<<< HEAD
-        } else {
-          return this.removeFieldsFromRecords(schema, schemaMap, count);
-=======
->>>>>>> 911ab2eb
         }
         return this.removeFieldsFromRecords(schema, schemaMap);
       case UNION:
-        return this.removeFieldsFromUnion(schema, schemaMap, count);
+        return this.removeFieldsFromUnion(schema, schemaMap);
       case ARRAY:
-        return this.removeFieldsFromArray(schema, schemaMap, count);
+        return this.removeFieldsFromArray(schema, schemaMap);
       case MAP:
-        return this.removeFieldsFromMap(schema, schemaMap, count);
+        return this.removeFieldsFromMap(schema, schemaMap);
       default:
         return schema;
     }
   }
 
-  private Schema removeFieldsFromRecords(Schema schema, Map<String, Schema> schemaMap, MutableInt count) {
+  private Schema removeFieldsFromRecords(Schema schema, Map<String, Schema> schemaMap) {
 
     Schema newRecord = Schema.createRecord(schema.getName(), schema.getDoc(), schema.getNamespace(), schema.isError());
 
@@ -135,15 +110,13 @@
       if (!this.shouldRemove(field)) {
         Field newField;
         if (this.children.containsKey(field.name())) {
-          newField = new Field(field.name(), this.children.get(field.name()).removeFields(field.schema(), schemaMap, count),
+          newField = new Field(field.name(), this.children.get(field.name()).removeFields(field.schema(), schemaMap),
               field.doc(), field.defaultValue());
         } else {
-          newField = new Field(field.name(), DO_NOTHING_INSTANCE.removeFields(field.schema(), schemaMap, count), field.doc(),
+          newField = new Field(field.name(), DO_NOTHING_INSTANCE.removeFields(field.schema(), schemaMap), field.doc(),
               field.defaultValue());
         }
         newFields.add(newField);
-      } else {
-        count.increment();
       }
     }
 
@@ -158,19 +131,19 @@
     return this.children.containsKey(field.name()) && this.children.get(field.name()).children.isEmpty();
   }
 
-  private Schema removeFieldsFromUnion(Schema schema, Map<String, Schema> schemaMap, MutableInt count) {
+  private Schema removeFieldsFromUnion(Schema schema, Map<String, Schema> schemaMap) {
     List<Schema> newUnion = Lists.newArrayList();
     for (Schema unionType : schema.getTypes()) {
-      newUnion.add(this.removeFields(unionType, schemaMap, count));
+      newUnion.add(this.removeFields(unionType, schemaMap));
     }
     return Schema.createUnion(newUnion);
   }
 
-  private Schema removeFieldsFromArray(Schema schema, Map<String, Schema> schemaMap, MutableInt count) {
-    return Schema.createArray(this.removeFields(schema.getElementType(), schemaMap, count));
+  private Schema removeFieldsFromArray(Schema schema, Map<String, Schema> schemaMap) {
+    return Schema.createArray(this.removeFields(schema.getElementType(), schemaMap));
   }
 
-  private Schema removeFieldsFromMap(Schema schema, Map<String, Schema> schemaMap, MutableInt count) {
-    return Schema.createMap(this.removeFields(schema.getValueType(), schemaMap, count));
+  private Schema removeFieldsFromMap(Schema schema, Map<String, Schema> schemaMap) {
+    return Schema.createMap(this.removeFields(schema.getValueType(), schemaMap));
   }
 }